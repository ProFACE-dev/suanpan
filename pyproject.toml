# SPDX-FileCopyrightText: 2025 Stefano Miccoli <stefano.miccoli@polimi.it>
#
# SPDX-License-Identifier: MIT

[project]
name = "suanpan-abaqus"
dynamic = ["version"]
description = "Python interface to Abaqus .fil files"
classifiers = [
    "Development Status :: 3 - Alpha",
    "Environment :: Other Environment",
    "Intended Audience :: Developers",
    "Programming Language :: Python",
    "Programming Language :: Python :: 3",
    "Programming Language :: Python :: 3.10",
]
readme = "README.md"
authors = [
    { name = "Stefano Miccoli", email = "stefano.miccoli@polimi.it" }
]
requires-python = ">=3.10"
dependencies = ["numpy>=1.21.3"]
license = "MIT"
license-files = ["LICENCES/MIT.txt"]

[project.scripts]
<<<<<<< HEAD
fil2h5 = "suanpan.cli.fil2h5:main"

[project.optional-dependencies]
cli = [
    "click>=8.1.8",
    "h5py>=3.13.0",
]
=======
filinfo = "suanpan.cli.filinfo:main"

[project.optional-dependencies]
filinfo = [ "PyYAML >= 6.0.3" ]
>>>>>>> 06b8ab87

[build-system]
requires = ["hatchling", "hatch-vcs"]
build-backend = "hatchling.build"


[dependency-groups]
dev = [
    "mypy>=1.15.0",
]

#
# hatch
#
[tool.hatch.version]
source = "vcs"
[tool.hatch.version.raw-options]
version_scheme = "release-branch-semver"
local_scheme = "node-and-date"
[tool.hatch.build.hooks.vcs]
version-file = "src/suanpan/_version.py"
[tool.hatch.build.targets.wheel]
packages = ["src/suanpan"]

#
# ruff
#
[tool.ruff]
line-length = 80
target-version = "py310"

[tool.ruff.lint]
select = ["A", "EM", "I", "NPY", "S", "SIM", "TRY", "UP"]
ignore = ["S101"]

#
# mypy
#
[[tool.mypy.overrides]]
module = ["h5py.*"]
ignore_missing_imports = true<|MERGE_RESOLUTION|>--- conflicted
+++ resolved
@@ -24,20 +24,15 @@
 license-files = ["LICENCES/MIT.txt"]
 
 [project.scripts]
-<<<<<<< HEAD
+filinfo = "suanpan.cli.filinfo:main"
 fil2h5 = "suanpan.cli.fil2h5:main"
 
 [project.optional-dependencies]
-cli = [
+filinfo = [ "PyYAML >= 6.0.3" ]
+fil2h5 = [
     "click>=8.1.8",
     "h5py>=3.13.0",
 ]
-=======
-filinfo = "suanpan.cli.filinfo:main"
-
-[project.optional-dependencies]
-filinfo = [ "PyYAML >= 6.0.3" ]
->>>>>>> 06b8ab87
 
 [build-system]
 requires = ["hatchling", "hatch-vcs"]

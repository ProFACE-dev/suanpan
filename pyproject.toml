# SPDX-FileCopyrightText: 2025 Stefano Miccoli <stefano.miccoli@polimi.it>
#
# SPDX-License-Identifier: MIT

[project]
name = "suanpan-abaqus"
dynamic = ["version"]
description = "Python interface to Abaqus .fil files"
classifiers = [
    "Development Status :: 3 - Alpha",
    "Environment :: Other Environment",
    "Intended Audience :: Developers",
    "Programming Language :: Python",
    "Programming Language :: Python :: 3",
    "Programming Language :: Python :: 3.10",
]
readme = "README.md"
authors = [
    { name = "Stefano Miccoli", email = "stefano.miccoli@polimi.it" }
]
requires-python = ">=3.10"
dependencies = ["numpy>=1.21.3"]
license = "MIT"
license-files = ["LICENCES/MIT.txt"]

[project.scripts]
fil2h5 = "suanpan.cli.fil2h5:main"

[project.optional-dependencies]
cli = [
    "click>=8.1.8",
    "h5py>=3.13.0",
]

[build-system]
requires = ["hatchling", "hatch-vcs"]
build-backend = "hatchling.build"


[dependency-groups]
dev = [
    "mypy>=1.15.0",
]

#
# hatch
#
[tool.hatch.version]
source = "vcs"
[tool.hatch.version.raw-options]
version_scheme = "release-branch-semver"
local_scheme = "node-and-date"
[tool.hatch.build.hooks.vcs]
version-file = "src/suanpan/_version.py"
[tool.hatch.build.targets.wheel]
packages = ["src/suanpan"]

#
# ruff
#
[tool.ruff]
line-length = 80
target-version = "py310"

[tool.ruff.lint]
<<<<<<< HEAD
select = ["TRY"]
ignore = []

#
# mypy
#
[[tool.mypy.overrides]]
module = ["h5py.*"]
ignore_missing_imports = true
=======
select = ["A", "EM", "I", "NPY", "S", "SIM", "TRY", "UP"]
ignore = ["S101"]
>>>>>>> 9855b14e
<|MERGE_RESOLUTION|>--- conflicted
+++ resolved
@@ -63,17 +63,12 @@
 target-version = "py310"
 
 [tool.ruff.lint]
-<<<<<<< HEAD
-select = ["TRY"]
-ignore = []
+select = ["A", "EM", "I", "NPY", "S", "SIM", "TRY", "UP"]
+ignore = ["S101"]
 
 #
 # mypy
 #
 [[tool.mypy.overrides]]
 module = ["h5py.*"]
-ignore_missing_imports = true
-=======
-select = ["A", "EM", "I", "NPY", "S", "SIM", "TRY", "UP"]
-ignore = ["S101"]
->>>>>>> 9855b14e
+ignore_missing_imports = true